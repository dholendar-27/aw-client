--- conflicted
+++ resolved
@@ -3,9 +3,10 @@
 import socket
 import os
 import threading
+import functools
 from datetime import datetime
 from collections import namedtuple
-from typing import Optional, List, Any, Union, Dict
+from typing import Optional, List, Any, Union, Dict, Callable
 
 import requests as req
 import persistqueue
@@ -22,51 +23,55 @@
 logger = logging.getLogger(__name__)
 
 
+def _log_request_exception(e: req.RequestException):
+    r = e.response
+    logger.warning(str(e))
+    try:
+        d = r.json()
+        logger.warning("Error message received: {}".format(d))
+    except json.JSONDecodeError:
+        pass
+
+
+def always_raise_for_request_errors(f: Callable[..., req.Response]):
+    @functools.wraps(f)
+    def g(*args, **kwargs):
+        r = f(*args, **kwargs)
+        try:
+            r.raise_for_status()
+        except req.RequestException as e:
+            _log_request_exception(e)
+            raise e
+        return r
+    return g
+
+
 class ActivityWatchClient:
-<<<<<<< HEAD
-    def __init__(self, client_name: str, testing=False, server_host=None, server_port=None) -> None:
+    def __init__(self, client_name: str = "unknown", testing=False, host=None, port=None, protocol="http") -> None:
+        """
+        A handy wrapper around the aw-server REST API. The recommended way of interacting with the server.
+
+        Can be used with a `with`-statement as an alternative to manually calling connect and disconnect in a try-finally clause.
+
+        :Example:
+
+        .. literalinclude:: examples/client.py
+            :lines: 7-
+        """
         self.testing = testing
-=======
-    """
-    A handy wrapper around the aw-server REST API. The recommended way of interacting with the server.
-
-    Can be used with a `with`-statement as an alternative to manually calling connect and disconnect in a try-finally clause.
-
-    :Example:
-
-    .. literalinclude:: examples/client.py
-        :lines: 7-
-    """
->>>>>>> 70c7e13a
-
-    def __init__(self, client_name: str="unknown", testing=False, host=None) -> None:
-        self.testing = testing
-
-        # uses of the client_* variables is deprecated
+
         self.client_name = client_name
         self.client_hostname = socket.gethostname()
 
-        # use these instead
-        self.name = self.client_name
-        self.hostname = self.client_hostname
-
-        config = load_config()
-
-        if host:
-            self.server_host = host
-        else:
-            server_config = config["server" if not testing else "server-testing"]
-            self.server_host = "{hostname}:{port}".format(**server_config)
-
-<<<<<<< HEAD
-        self.server_host = server_host if server_host != None else client_config[configsection]["hostname"]
-        self.server_port = server_port if server_port != None else client_config[configsection]["port"]
-
-        self.instance = SingleInstance("{}-at-{}:{}".format(self.client_name, self.server_host, self.server_port))
-=======
-        client_config = config["client" if not testing else "client-testing"]
+        client_config = load_config()["client" if not testing else "client-testing"]
+
+        server_host = host or client_config["hostname"]
+        server_port = port or client_config["port"]
+        self.server_address = "{protocol}://{host}:{port}".format(protocol=protocol, host=server_host, port=server_port)
+
+        self.instance = SingleInstance("{}-at-{}-on-{}".format(self.client_name, server_host, server_port))
+
         self.commit_interval = client_config.getfloat("commit_interval")
->>>>>>> 70c7e13a
 
         self.request_queue = RequestQueue(self)
         # Dict of each last heartbeat in each bucket
@@ -77,62 +82,21 @@
     #
 
     def _url(self, endpoint: str):
-<<<<<<< HEAD
-        return "http://{}:{}/api/0/{}".format(self.server_host, self.server_port, endpoint)
-
-    def _get(self, endpoint: str, params=None) -> Optional[req.Response]:
-        response = req.get(self._url(endpoint), params=params)
-        response.raise_for_status()
-        return response
-
-    def _post(self, endpoint: str, data: Any) -> Optional[req.Response]:
-        headers = {"Content-type": "application/json"}
-        response = req.post(self._url(endpoint), data=json.dumps(data), headers=headers)
-        response.raise_for_status()
-        return response
-
-    def _delete(self, endpoint: str, data: Any = {}) -> Optional[req.Response]:
-=======
-        return "http://{host}/api/0/{endpoint}".format(host=self.server_host, endpoint=endpoint)
-
-    def _log_request_exception(self, e: req.RequestException):
-        r = e.response
-        logger.warning(str(e))
-        try:
-            d = r.json()
-            logger.warning("Error message received: {}".format(d))
-        except json.JSONDecodeError:
-            pass
-
+        return "{}/api/0/{}".format(self.server_address, endpoint)
+
+    @always_raise_for_request_errors
     def _get(self, endpoint: str, params: Optional[dict] = None) -> req.Response:
-        r = req.get(self._url(endpoint), params=params)
-        try:
-            r.raise_for_status()
-        except req.RequestException as e:
-            self._log_request_exception(e)
-            raise e
-        return r
-
+        return req.get(self._url(endpoint), params=params)
+
+    @always_raise_for_request_errors
     def _post(self, endpoint: str, data: Union[List[Any], Dict[str, Any]], params: Optional[dict] = None) -> req.Response:
         headers = {"Content-type": "application/json", "charset": "utf-8"}
-        r = req.post(self._url(endpoint), data=bytes(json.dumps(data), "utf8"), headers=headers, params=params)
-        try:
-            r.raise_for_status()
-        except req.RequestException as e:
-            self._log_request_exception(e)
-            raise e
-        return r
-
+        return req.post(self._url(endpoint), data=bytes(json.dumps(data), "utf8"), headers=headers, params=params)
+
+    @always_raise_for_request_errors
     def _delete(self, endpoint: str, data: Any = dict()) -> req.Response:
->>>>>>> 70c7e13a
         headers = {"Content-type": "application/json"}
-        r = req.delete(self._url(endpoint), data=json.dumps(data), headers=headers)
-        try:
-            r.raise_for_status()
-        except req.RequestException as e:
-            self._log_request_exception(e)
-            raise e
-        return r
+        return req.delete(self._url(endpoint), data=json.dumps(data), headers=headers)
 
     def get_info(self):
         """Returns a dict currently containing the keys 'hostname' and 'testing'."""
@@ -247,8 +211,8 @@
         else:
             endpoint = "buckets/{}".format(bucket_id)
             data = {
-                'client': self.name,
-                'hostname': self.hostname,
+                'client': self.client_name,
+                'hostname': self.client_hostname,
                 'type': event_type,
             }
             self._post(endpoint, data)
@@ -256,7 +220,7 @@
     def delete_bucket(self, bucket_id: str):
         self._delete('buckets/{}'.format(bucket_id))
 
-    @deprecated
+    # @deprecated
     def setup_bucket(self, bucket_id: str, event_type: str):
         self.create_bucket(bucket_id, event_type, queued=True)
 
@@ -340,7 +304,7 @@
 
         persistqueue_path = os.path.join(
             queued_dir,
-            "{}{}.v{}.persistqueue".format(self.client.name, "-testing" if client.testing else "", self.VERSION)
+            "{}{}.v{}.persistqueue".format(self.client.client_name, "-testing" if client.testing else "", self.VERSION)
         )
         self._persistqueue = persistqueue.FIFOSQLiteQueue(persistqueue_path, multithreading=True, auto_commit=False)
         self._current = None  # type: Optional[QueuedRequest]
