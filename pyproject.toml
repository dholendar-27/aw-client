[tool.poetry]
name = "activitywatch"
version = "0.11.0"
description = ""
authors = ["Erik Bjäreholt <erik@bjareho.lt>"]
license = "MPL-2.0"

[tool.poetry.dependencies]
python = "^3.8"
# Installing them from here won't work
#aw-core = {path = "aw-core"}
#aw-client = {path = "aw-client"}
#aw-watcher-afk = {path = "aw-watcher-afk"}
#aw-watcher-window = {path = "aw-watcher-window"}
#aw-server = {path = "aw-server"}
#aw-qt = {path = "aw-qt"}

[tool.poetry.dev-dependencies]
mypy = "*"
pytest = "*"
pytest-cov = "*"
pytest-benchmark = "*"
<<<<<<< HEAD
#pyinstaller = "4.3"
# Need latest PyInstaller for macOS signing stuff
pyinstaller = {git = "https://github.com/pyinstaller/pyinstaller.git", branch="develop"}
=======
pyinstaller = "^4.5"
#pyinstaller = {git = "https://github.com/pyinstaller/pyinstaller.git", branch="develop"}
>>>>>>> 551dc0f7
psutil = "^5.7.0"
pywin32-ctypes = {version = "^0.2.0", platform = "win32"}
pefile = {version = "^2019.4.18", platform = "win32"}

# Won't be respected due to https://github.com/python-poetry/poetry/issues/1584
#setuptools = ">49.1.1"  # needed due to https://github.com/pypa/setuptools/issues/1963

[build-system]
requires = ["poetry>=0.12"]
build-backend = "poetry.masonry.api"<|MERGE_RESOLUTION|>--- conflicted
+++ resolved
@@ -20,14 +20,8 @@
 pytest = "*"
 pytest-cov = "*"
 pytest-benchmark = "*"
-<<<<<<< HEAD
-#pyinstaller = "4.3"
-# Need latest PyInstaller for macOS signing stuff
-pyinstaller = {git = "https://github.com/pyinstaller/pyinstaller.git", branch="develop"}
-=======
-pyinstaller = "^4.5"
+pyinstaller = "^4.5.1"
 #pyinstaller = {git = "https://github.com/pyinstaller/pyinstaller.git", branch="develop"}
->>>>>>> 551dc0f7
 psutil = "^5.7.0"
 pywin32-ctypes = {version = "^0.2.0", platform = "win32"}
 pefile = {version = "^2019.4.18", platform = "win32"}
